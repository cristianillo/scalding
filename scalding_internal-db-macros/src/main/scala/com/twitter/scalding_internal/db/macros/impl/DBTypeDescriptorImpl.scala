--- conflicted
+++ resolved
@@ -21,12 +21,8 @@
     val columnDefn = ColumnDefinitionProviderImpl[T](c)
     val converter = TupleConverterImpl.caseClassTupleConverterWithUnknownImpl[T](c)
     val setter = TupleSetterImpl.caseClassTupleSetterWithUnknownImpl[T](c)
-<<<<<<< HEAD
-    val fields = FieldsProviderImpl.toFieldsWithUnknownImpl[T](c)
     val jdbcSetter = JdbcStatementSetterImpl.caseClassJdbcStatementSetterWithUnknownImpl[T](c)
-=======
     val fields = FieldsProviderImpl.toFieldsWithUnknownNoPrefixImpl[T](c)
->>>>>>> 1e3f855c
 
     val res = q"""
     new _root_.com.twitter.scalding_internal.db.DBTypeDescriptor[$T] with _root_.com.twitter.scalding_internal.db.macros.upstream.bijection.MacroGenerated {
