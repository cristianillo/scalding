--- conflicted
+++ resolved
@@ -292,14 +292,10 @@
 abstract class MostRecentGoodSource(p : String, dr : DateRange, t : TimeZone)
     extends TimePathedSource(p, dr, t) {
 
-<<<<<<< HEAD
-  override protected def goodHdfsPaths(hdfsMode : Hdfs) = getPathStatuses(hdfsMode.jobConf)
-=======
   override def toString =
     "MostRecentGoodSource(" + p + ", " + dr + ", " + t + ")"
 
-  override protected def goodHdfsPaths(hdfsMode : Hdfs) = getPathStatuses(hdfsMode.config)
->>>>>>> ec9c20df
+  override protected def goodHdfsPaths(hdfsMode : Hdfs) = getPathStatuses(hdfsMode.jobConf)
     .toList
     .reverse
     .find{ _._2 }
