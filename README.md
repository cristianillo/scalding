--- conflicted
+++ resolved
@@ -58,10 +58,9 @@
 We use [Travis CI](http://travis-ci.org/) to verify the build:
 [![Build Status](https://secure.travis-ci.org/twitter/scalding.png)](http://travis-ci.org/twitter/scalding)
 
-<<<<<<< HEAD
 Scalding modules are available from maven central. 
 
-The current groupid and version for all modules is, respectively, `"com.twitter"` and  `0.8.5`.
+The current groupid and version for all modules is, respectively, `"com.twitter"` and  `0.8.6`.
 
 Current published artifacts are
 
@@ -73,9 +72,6 @@
 * `scalding-date_2.10`
 
 The suffix denotes the scala version.
-=======
-The current version is 0.8.6 and is available from maven central: org="com.twitter", artifact="scalding_2.9.2".
->>>>>>> 5c7806f3
 
 ## Contact
 
