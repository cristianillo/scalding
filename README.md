--- conflicted
+++ resolved
@@ -2,11 +2,7 @@
 
 Scalding is a Scala library that makes it easy to specify Hadoop MapReduce jobs. Scalding is built on top of [Cascading](http://www.cascading.org/), a Java library that abstracts away low-level Hadoop details. Scalding is comparable to [Pig](http://pig.apache.org/), but offers tight integration with Scala, bringing advantages of Scala to your MapReduce jobs.
 
-<<<<<<< HEAD
-Current version: 0.8.11
-=======
 Current version: `0.9.0rc1`
->>>>>>> d5742ea8
 
 ## Word Count
 
@@ -62,9 +58,6 @@
 We use [Travis CI](http://travis-ci.org/) to verify the build:
 [![Build Status](https://secure.travis-ci.org/twitter/scalding.png)](http://travis-ci.org/twitter/scalding)
 
-<<<<<<< HEAD
-The current version is 0.8.11 and is available from maven central: org="com.twitter", artifact="scalding-core_2.9.3".
-=======
 Scalding modules are available from maven central. 
 
 The current groupid and version for all modules is, respectively, `"com.twitter"` and  `0.8.11`.
@@ -79,7 +72,6 @@
 * `scalding-date_2.10`
 
 The suffix denotes the scala version.
->>>>>>> d5742ea8
 
 ## Contact
 
