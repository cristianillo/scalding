--- conflicted
+++ resolved
@@ -95,7 +95,6 @@
       env: BUILD="test typed tutorials"
       script:
       - "scripts/build_assembly_no_test.sh scalding-core"
-<<<<<<< HEAD
       - "scripts/test_typed_tutorials.sh"
 
     - scala: 2.10.4
@@ -103,10 +102,4 @@
       script:
       - "scripts/build_assembly_no_test.sh scalding-core"
       - "scripts/build_assembly_no_test.sh execution-tutorial"
-      - "scripts/test_execution_tutorial.sh"
-
-notifications:
-  irc: "chat.freenode.net#scalding"
-=======
-      - "scripts/test_typed_tutorials.sh"
->>>>>>> 117a301a
+      - "scripts/test_execution_tutorial.sh"