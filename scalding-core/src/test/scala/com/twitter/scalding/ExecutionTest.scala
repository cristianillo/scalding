/*
Copyright 2014 Twitter, Inc.

Licensed under the Apache License, Version 2.0 (the "License");
you may not use this file except in compliance with the License.
You may obtain a copy of the License at

http://www.apache.org/licenses/LICENSE-2.0

Unless required by applicable law or agreed to in writing, software
distributed under the License is distributed on an "AS IS" BASIS,
WITHOUT WARRANTIES OR CONDITIONS OF ANY KIND, either express or implied.
See the License for the specific language governing permissions and
limitations under the License.
*/
package com.twitter.scalding.typed

import com.twitter.algebird.monad.Reader

import com.twitter.scalding._
import com.twitter.scalding.serialization.macros.impl.ordered_serialization.runtime_helpers.MacroEqualityOrderedSerialization
import com.twitter.scalding.serialization.OrderedSerialization

import java.nio.file.FileSystems
import java.nio.file.Path

import org.scalatest.{ Matchers, WordSpec }

import scala.collection.immutable.Range
import scala.concurrent.duration.Duration
import scala.concurrent.ExecutionContext.Implicits.global
import scala.concurrent.{ Await, Promise }
import scala.util.Random
import scala.util.{ Try, Success, Failure }

import ExecutionContext._

object ExecutionTestJobs {
  def wordCount(in: String, out: String) =
    TypedPipe.from(TextLine(in))
      .flatMap(_.split("\\s+"))
      .map((_, 1L))
      .sumByKey
      .writeExecution(TypedTsv(out))

  def wordCount2(in: TypedPipe[String]) =
    in
      .flatMap(_.split("\\s+"))
      .map((_, 1L))
      .sumByKey
      .toIterableExecution

  def zipped(in1: TypedPipe[Int], in2: TypedPipe[Int]) =
    in1.groupAll.sum.values.toIterableExecution
      .zip(in2.groupAll.sum.values.toIterableExecution)

  def mergeFanout(in: List[Int]): Execution[Iterable[(Int, Int)]] = {
    // Force a reduce, so no fancy optimizations kick in
    val source = TypedPipe.from(in).groupBy(_ % 3).head

    (source.mapValues(_ * 2) ++ (source.mapValues(_ * 3))).toIterableExecution
  }
}

class WordCountEc(args: Args) extends ExecutionJob[Unit](args) {
  def execution = ExecutionTestJobs.wordCount(args("input"), args("output"))
  // In tests, classloader issues with sbt mean we should not
  // really use threads, so we run immediately
  override def concurrentExecutionContext = new scala.concurrent.ExecutionContext {
    def execute(r: Runnable) = r.run
    def reportFailure(t: Throwable) = ()
  }
}

case class MyCustomType(s: String)

class ExecutionTest extends WordSpec with Matchers {
  implicit class ExecutionTestHelper[T](ex: Execution[T]) {
    def shouldSucceed(): T = {
      val r = ex.waitFor(Config.default, Local(true))
      r match {
        case Success(s) => s
        case Failure(e) => fail(s"Failed running execution, exception:\n$e")
      }
    }
    def shouldFail(): Unit = {
      val r = ex.waitFor(Config.default, Local(true))
      assert(r.isFailure)
    }
  }

  "An Execution" should {
    "run" in {
      ExecutionTestJobs.wordCount2(TypedPipe.from(List("a b b c c c", "d d d d")))
        .waitFor(Config.default, Local(false)).get.toMap shouldBe Map("a" -> 1L, "b" -> 2L, "c" -> 3L, "d" -> 4L)
    }
    "run with zip" in {
      (ExecutionTestJobs.zipped(TypedPipe.from(0 until 100), TypedPipe.from(100 until 200))
        .shouldSucceed() match {
          case (it1, it2) => (it1.head, it2.head)
        }) shouldBe ((0 until 100).sum, (100 until 200).sum)
    }
    "lift to try" in {
      val res = ExecutionTestJobs
        .wordCount2(TypedPipe.from(List("a", "b")))
        .liftToTry
        .shouldSucceed()

      assert(res.isSuccess)
    }
    "lift to try on exception" in {
      val res = ExecutionTestJobs
        .wordCount2(TypedPipe.from(List("a", "b")))
        .map(_ => throw new RuntimeException("Something went wrong"))
        .liftToTry
        .shouldSucceed()

      assert(res.isFailure)
    }
    "merge fanouts without error" in {
      def unorderedEq[T](l: Iterable[T], r: Iterable[T]): Boolean =
        (l.size == r.size) && (l.toSet == r.toSet)

      def correct(l: List[Int]): List[(Int, Int)] = {
        val in = l.groupBy(_ % 3).mapValues(_.head)
        in.mapValues(_ * 2).toList ++ in.mapValues(_ * 3)
      }
      val input = (0 to 100).toList
      val result = ExecutionTestJobs.mergeFanout(input).waitFor(Config.default, Local(false)).get
      val cres = correct(input)
      unorderedEq(cres, result.toList) shouldBe true
    }
    "If either fails, zip fails, else we get success" in {
      val neverHappens = Promise[Int]().future
      Execution.fromFuture { _ => neverHappens }
        .zip(Execution.failed(new Exception("oh no")))
        .shouldFail()

      Execution.failed(new Exception("oh no"))
        .zip(Execution.fromFuture { _ => neverHappens })
        .shouldFail()
      // If both are good, we succeed:
      Execution.from(1)
        .zip(Execution.from("1"))
        .shouldSucceed() shouldBe (1, "1")
    }

    "Config transformer will isolate Configs" in {
      def doesNotHaveVariable(message: String) = Execution.getConfig.flatMap { cfg =>
        if (cfg.get("test.cfg.variable").isDefined)
          Execution.failed(new Exception(s"${message}\n: var: ${cfg.get("test.cfg.variable")}"))
        else
          Execution.from(())
      }

      val hasVariable = Execution.getConfig.flatMap { cfg =>
        if (cfg.get("test.cfg.variable").isEmpty)
          Execution.failed(new Exception("Should see variable inside of transform"))
        else
          Execution.from(())
      }

      def addOption(cfg: Config) = cfg.+ ("test.cfg.variable", "dummyValue")

      doesNotHaveVariable("Should not see variable before we've started transforming")
        .flatMap{ _ => Execution.withConfig(hasVariable)(addOption) }
        .flatMap(_ => doesNotHaveVariable("Should not see variable in flatMap's after the isolation"))
        .map(_ => true)
        .shouldSucceed() shouldBe true
    }

    "Config transformer will interact correctly with the cache" in {
      var incrementIfDefined = 0
      var totalEvals = 0

      val incrementor = Execution.getConfig.flatMap { cfg =>
        totalEvals += 1
        if (cfg.get("test.cfg.variable").isDefined)
          incrementIfDefined += 1
        Execution.from(())
      }

      def addOption(cfg: Config) = cfg.+ ("test.cfg.variable", "dummyValue")

      // Here we run without the option, with the option, and finally without again.
      incrementor
        .flatMap{ _ => Execution.withConfig(incrementor)(addOption) }
        .flatMap(_ => incrementor)
        .map(_ => true)
        .shouldSucceed() shouldBe true

      assert(incrementIfDefined === 1)
      // We should evaluate once for the default config, and once for the modified config.
      assert(totalEvals === 2)
    }

    "Config transformer will interact correctly with the cache when writing" in {
      import java.io._
      val srcF = File.createTempFile("tmpoutputLocation", ".tmp").getAbsolutePath
      val sinkF = File.createTempFile("tmpoutputLocation2", ".tmp").getAbsolutePath

      def writeNums(nums: List[Int]): Unit = {
        val pw = new PrintWriter(new File(srcF))
        pw.write(nums.mkString("\n"))
        pw.close
      }

      writeNums(List(1, 2, 3))

      val sink = TypedTsv[Int](sinkF)
      val src = TypedTsv[Int](srcF)
      val operationTP = (TypedPipe.from(src) ++ TypedPipe.from((1 until 100).toList)).writeExecution(sink).getCounters.map(_._2.toMap)

      def addOption(cfg: Config) = cfg.+ ("test.cfg.variable", "dummyValue")

      // Here we run without the option, with the option, and finally without again.
      val (oldCounters, newCounters) = operationTP
        .flatMap{ oc =>
          writeNums(List(1, 2, 3, 4, 5, 6, 7))
          Execution.withConfig(operationTP)(addOption).map { nc => (oc, nc) }
        }
        .shouldSucceed()

      assert(oldCounters != newCounters, "With new configs given the source changed we shouldn't cache so the counters should be different")

    }
  }

  "ExecutionApp" should {
    val parser = new ExecutionApp { def job = Execution.from(()) }
    "parse hadoop args correctly" in {
      val conf = parser.config(Array("-Dmapred.reduce.tasks=100", "--local"))._1
      conf.get("mapred.reduce.tasks") should contain ("100")
      conf.getArgs.boolean("local") shouldBe true

      val (conf1, Hdfs(_, hconf)) = parser.config(Array("--test", "-Dmapred.reduce.tasks=110", "--hdfs"))
      conf1.get("mapred.reduce.tasks") should contain ("110")
      conf1.getArgs.boolean("test") shouldBe true
      hconf.get("mapred.reduce.tasks") shouldBe "110"
    }
  }
  "An ExecutionJob" should {
    "run correctly" in {
      JobTest(new WordCountEc(_))
        .arg("input", "in")
        .arg("output", "out")
        .source(TextLine("in"), List((0, "hello world"), (1, "goodbye world")))
        .typedSink(TypedTsv[(String, Long)]("out")) { outBuf =>
          outBuf.toMap shouldBe Map("hello" -> 1L, "world" -> 2L, "goodbye" -> 1L)
        }
        .run
        .runHadoop
        .finish
    }
  }
  "Executions" should {
    "evaluate once per run" in {
      var first = 0
      var second = 0
      var third = 0
      val e1 = Execution.from({ first += 1; 42 })
      val e2 = e1.flatMap { x =>
        second += 1
        Execution.from(2 * x)
      }
      val e3 = e1.map { x => third += 1; x * 3 }
      /**
       * Notice both e3 and e2 need to evaluate e1.
       */
      val res = e3.zip(e2)
      res.shouldSucceed()
      assert((first, second, third) == (1, 1, 1))
    }

    "Running a large loop won't exhaust boxed instances" in {
      var timesEvaluated = 0
      import com.twitter.scalding.serialization.macros.impl.BinaryOrdering._
      // Attempt to use up 4 boxed classes for every execution
      def baseExecution(idx: Int): Execution[Unit] = TypedPipe.from(0 until 1000).map(_.toShort).flatMap { i =>
        timesEvaluated += 1
        List((i, i), (i, i))
      }.sumByKey.map {
        case (k, v) =>
          (k.toInt, v)
      }.sumByKey.map {
        case (k, v) =>
          (k.toLong, v)
      }.sumByKey.map {
        case (k, v) =>
          (k.toString, v)
      }.sumByKey.map {
        case (k, v) =>
          (MyCustomType(k), v)
      }.sumByKey.writeExecution(TypedTsv(s"/tmp/asdf_${idx}"))

      implicitly[OrderedSerialization[MyCustomType]] match {
        case mos: MacroEqualityOrderedSerialization[_] => assert(mos.uniqueId == "com.twitter.scalding.typed.MyCustomType")
        case _ => sys.error("Ordered serialization should have been the MacroEqualityOrderedSerialization for this test")
      }
      def executionLoop(idx: Int): Execution[Unit] = {
        if (idx > 0)
          baseExecution(idx).flatMap(_ => executionLoop(idx - 1))
        else
          Execution.unit
      }

      executionLoop(55).shouldSucceed()
      assert(timesEvaluated == 55 * 1000, "Should run the 55 execution loops for 1000 elements")
    }

    "evaluate shared portions just once, writeExecution" in {

      var timesEvaluated = 0
      val baseTp = TypedPipe.from(0 until 1000).flatMap { i =>
        timesEvaluated += 1
        List(i, i)
      }.fork

      val fde1 = baseTp.map{ _ * 3 }.writeExecution(TypedTsv("/tmp/asdf"))
      val fde2 = baseTp.map{ _ * 5 }.writeExecution(TypedTsv("/tmp/asdf2"))

      val res = fde1.zip(fde2)

      res.shouldSucceed()
      assert(timesEvaluated == 1000, "Should share the common sub section of the graph when we zip two write Executions")
    }

    "evaluate shared portions just once, forceToDiskExecution" in {

      var timesEvaluated = 0
      val baseTp = TypedPipe.from(0 until 1000).flatMap { i =>
        timesEvaluated += 1
        List(i, i)
      }.fork

      val fde1 = baseTp.map{ _ * 3 }.forceToDiskExecution
      val fde2 = baseTp.map{ _ * 5 }.forceToDiskExecution

      val res = fde1.zip(fde2)

      res.shouldSucceed()
      assert(timesEvaluated == 1000, "Should share the common sub section of the graph when we zip two write Executions")
    }

    "evaluate shared portions just once, forceToDiskExecution with execution cache" in {

      var timesEvaluated = 0
      val baseTp = TypedPipe.from(0 until 1000).flatMap { i =>
        timesEvaluated += 1
        List(i, i)
      }.fork

      val fde1 = baseTp.map{ _ * 3 }.forceToDiskExecution
      val fde2 = baseTp.map{ _ * 5 }.forceToDiskExecution

      val res = fde1.zip(fde2).flatMap{ _ => fde1 }.flatMap(_.toIterableExecution)

      res.shouldSucceed()
      assert(timesEvaluated == 1000, "Should share the common sub section of the graph when we zip two write Executions and then flatmap")
    }

<<<<<<< HEAD
    "Ability to do isolated caches so we don't exhaust memory" in {

      def memoryWastingExecutionGenerator(id: Int): Execution[Array[Long]] = Execution.withNewCache(Execution.from(id).flatMap{ idx =>
        Execution.from(Array.fill(4000000)(idx.toLong))
      })

      def writeAll(numExecutions: Int): Execution[Unit] = {
        if (numExecutions > 0) {
          memoryWastingExecutionGenerator(numExecutions).flatMap { _ =>
            writeAll(numExecutions - 1)
          }
        } else {
          Execution.from(())
        }
      }

      writeAll(400).shouldSucceed()
=======
    "handle failure" in {
      val result = Execution.withParallelism(Seq(Execution.failed(new Exception("failed"))), 1)

      assert(result.waitFor(Config.default, Local(true)).isFailure)
    }

    "handle an error running in parallel" in {
      val executions = Execution.failed(new Exception("failed")) :: 0.to(10).map(i => Execution.from[Int](i)).toList

      val result = Execution.withParallelism(executions, 3)

      assert(result.waitFor(Config.default, Local(true)).isFailure)
    }

    "run in parallel" in {
      val executions = 0.to(10).map(i => Execution.from[Int](i)).toList

      val result = Execution.withParallelism(executions, 3)

      assert(result.waitFor(Config.default, Local(true)).get == 0.to(10).toSeq)
    }

    "block correctly" in {
      var seen = 0
      def updateSeen(idx: Int) {
        assert(seen === idx)
        seen += 1
      }

      val executions = 0.to(10).map{ i =>
        Execution
          .from[Int](i)
          .map{ i => Thread.sleep(10 - i); i }
          .onComplete(t => updateSeen(t.get))
      }.toList.reverse

      val result = Execution.withParallelism(executions, 1)

      assert(result.waitFor(Config.default, Local(true)).get == 0.to(10).reverse)
>>>>>>> b1bb9e9f
    }
  }
}<|MERGE_RESOLUTION|>--- conflicted
+++ resolved
@@ -359,7 +359,6 @@
       assert(timesEvaluated == 1000, "Should share the common sub section of the graph when we zip two write Executions and then flatmap")
     }
 
-<<<<<<< HEAD
     "Ability to do isolated caches so we don't exhaust memory" in {
 
       def memoryWastingExecutionGenerator(id: Int): Execution[Array[Long]] = Execution.withNewCache(Execution.from(id).flatMap{ idx =>
@@ -377,7 +376,7 @@
       }
 
       writeAll(400).shouldSucceed()
-=======
+    }
     "handle failure" in {
       val result = Execution.withParallelism(Seq(Execution.failed(new Exception("failed"))), 1)
 
@@ -417,7 +416,6 @@
       val result = Execution.withParallelism(executions, 1)
 
       assert(result.waitFor(Config.default, Local(true)).get == 0.to(10).reverse)
->>>>>>> b1bb9e9f
     }
   }
 }