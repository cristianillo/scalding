/*
Copyright 2014 Twitter, Inc.

Licensed under the Apache License, Version 2.0 (the "License");
you may not use this file except in compliance with the License.
You may obtain a copy of the License at

http://www.apache.org/licenses/LICENSE-2.0

Unless required by applicable law or agreed to in writing, software
distributed under the License is distributed on an "AS IS" BASIS,
WITHOUT WARRANTIES OR CONDITIONS OF ANY KIND, either express or implied.
See the License for the specific language governing permissions and
limitations under the License.
*/
package com.twitter.scalding

import cascading.flow.hadoop.HadoopFlow
import cascading.flow.{ FlowDef, Flow }
import cascading.flow.planner.BaseFlowStep
import cascading.pipe.Pipe
import com.twitter.scalding.reducer_estimation.ReducerEstimatorStepStrategy
import com.twitter.scalding.serialization.CascadingBinaryComparator
import org.apache.hadoop.mapred.JobConf
import scala.collection.JavaConverters._
import scala.concurrent.Future
import scala.util.{ Failure, Success, Try }

/*
 * This has all the state needed to build a single flow
 * This is used with the implicit-arg-as-dependency-injection
 * style and with the Reader-as-dependency-injection
 */
trait ExecutionContext {
  def config: Config
  def flowDef: FlowDef
  def mode: Mode

  private def getIdentifierOpt(descriptions: Seq[String]): Option[String] = {
    if (descriptions.nonEmpty) Some(descriptions.distinct.mkString(", ")) else None
  }

  private def updateStepConfigWithDescriptions(step: BaseFlowStep[JobConf]): Unit = {
    val conf = step.getConfig
    getIdentifierOpt(ExecutionContext.getDesc(step)).foreach(descriptionString => {
      conf.set(Config.StepDescriptions, descriptionString)
    })
  }

  final def buildFlow: Try[Flow[_]] =
    // For some horrible reason, using Try( ) instead of the below gets me stuck:
    // [error]
    // /Users/oscar/workspace/scalding/scalding-core/src/main/scala/com/twitter/scalding/Execution.scala:92:
    // type mismatch;
    // [error]  found   : cascading.flow.Flow[_]
    // [error]  required: cascading.flow.Flow[?0(in method buildFlow)] where type ?0(in method
    //   buildFlow)
    // [error] Note: Any >: ?0, but Java-defined trait Flow is invariant in type Config.
    // [error] You may wish to investigate a wildcard type such as `_ >: ?0`. (SLS 3.2.10)
    // [error]       (resultT, Try(mode.newFlowConnector(finalConf).connect(newFlowDef)))
    try {
      // identify the flowDef
      val withId = config.addUniqueId(UniqueID.getIDFor(flowDef))
      val flow = mode.newFlowConnector(withId).connect(flowDef)
      if (config.getRequireOrderedSerialization) {
        // This will throw, but be caught by the outer try if
        // we have groupby/cogroupby not using OrderedSerializations
        CascadingBinaryComparator.checkForOrderedSerialization(flow).get
      }
<<<<<<< HEAD
=======

      // Set the name:
      val name: Option[String] = Option(flowDef.getName)
        .orElse(config.getCascadingAppName)
        .orElse(config.getScaldingExecutionId)

      name.foreach(flowDef.setName)

      val flow = mode.newFlowConnector(withId).connect(flowDef)
>>>>>>> 646d8b02

      flow match {
        case hadoopFlow: HadoopFlow =>
          val flowSteps = hadoopFlow.getFlowSteps.asScala
          flowSteps.foreach {
            case baseFlowStep: BaseFlowStep[JobConf] =>
              updateStepConfigWithDescriptions(baseFlowStep)
          }
        case _ => // descriptions not yet supported in other modes
      }

      // if any reducer estimators have been set, register the step strategy
      // which instantiates and runs them
      mode match {
        case _: HadoopMode =>
          config.get(Config.ReducerEstimators)
            .foreach(_ => flow.setFlowStepStrategy(ReducerEstimatorStepStrategy))
        case _ => ()
      }

      Success(flow)
    } catch {
      case err: Throwable => Failure(err)
    }

  /**
   * Asynchronously execute the plan currently
   * contained in the FlowDef
   */
  final def run: Future[JobStats] =
    buildFlow match {
      case Success(flow) => Execution.run(flow)
      case Failure(err) => Future.failed(err)
    }

  /**
   * Synchronously execute the plan in the FlowDef
   */
  final def waitFor: Try[JobStats] =
    buildFlow.flatMap(Execution.waitFor(_))
}

/*
 * import ExecutionContext._
 * is generally needed to use the ExecutionContext as the single
 * dependency injected. For instance, TypedPipe needs FlowDef and Mode
 * in many cases, so if you have an implicit ExecutionContext, you need
 * modeFromImplicit, etc... below.
 */
object ExecutionContext {
  private[scalding] def getDesc[T](baseFlowStep: BaseFlowStep[T]): Seq[String] = {
    baseFlowStep.getGraph.vertexSet.asScala.toSeq.flatMap(_ match {
      case pipe: Pipe => RichPipe.getPipeDescriptions(pipe)
      case _ => List() // no descriptions
    })
  }
  /*
   * implicit val ec = ExecutionContext.newContext(config)
   * can be used inside of a Job to get an ExecutionContext if you want
   * to call a function that requires an implicit ExecutionContext
   */
  def newContext(conf: Config)(implicit fd: FlowDef, m: Mode): ExecutionContext =
    new ExecutionContext {
      def config = conf
      def flowDef = fd
      def mode = m
    }

  implicit def modeFromContext(implicit ec: ExecutionContext): Mode = ec.mode
  implicit def flowDefFromContext(implicit ec: ExecutionContext): FlowDef = ec.flowDef
}
<|MERGE_RESOLUTION|>--- conflicted
+++ resolved
@@ -59,6 +59,13 @@
     // [error] You may wish to investigate a wildcard type such as `_ >: ?0`. (SLS 3.2.10)
     // [error]       (resultT, Try(mode.newFlowConnector(finalConf).connect(newFlowDef)))
     try {
+            // Set the name:
+      val name: Option[String] = Option(flowDef.getName)
+        .orElse(config.getCascadingAppName)
+        .orElse(config.getScaldingExecutionId)
+
+      name.foreach(flowDef.setName)
+
       // identify the flowDef
       val withId = config.addUniqueId(UniqueID.getIDFor(flowDef))
       val flow = mode.newFlowConnector(withId).connect(flowDef)
@@ -67,18 +74,6 @@
         // we have groupby/cogroupby not using OrderedSerializations
         CascadingBinaryComparator.checkForOrderedSerialization(flow).get
       }
-<<<<<<< HEAD
-=======
-
-      // Set the name:
-      val name: Option[String] = Option(flowDef.getName)
-        .orElse(config.getCascadingAppName)
-        .orElse(config.getScaldingExecutionId)
-
-      name.foreach(flowDef.setName)
-
-      val flow = mode.newFlowConnector(withId).connect(flowDef)
->>>>>>> 646d8b02
 
       flow match {
         case hadoopFlow: HadoopFlow =>
